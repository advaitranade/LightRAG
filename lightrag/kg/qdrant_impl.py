--- conflicted
+++ resolved
@@ -200,11 +200,7 @@
         return results
 
     async def query(
-<<<<<<< HEAD
-        self, query: str, top_k: int
-=======
         self, query: str, top_k: int, query_embedding: list[float] = None
->>>>>>> d9aa0216
     ) -> list[dict[str, Any]]:
         if query_embedding is not None:
             embedding = query_embedding
